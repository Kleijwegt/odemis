--- conflicted
+++ resolved
@@ -2202,11 +2202,7 @@
         if not pos:
             return model.InstantaneousFuture()
         self._checkMoveAbs(pos)
-<<<<<<< HEAD
-        pos = self._applyInversionRel(pos)
-=======
         pos = self._applyInversionAbs(pos)
->>>>>>> d2268c76
 
         f = self._createFuture()
         f = self._executor.submitf(f, self._doMoveAbs, f, pos)
