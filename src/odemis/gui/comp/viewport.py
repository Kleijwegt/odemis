# -*- coding: utf-8 -*-
"""
Created on 8 Feb 2012

:author: Éric Piel
:copyright: © 2012 Éric Piel, Delmic

.. license::

    This file is part of Odemis.

    Odemis is free software: you can redistribute it and/or modify it under the
    terms of the GNU General Public License version 2 as published by the Free
    Software Foundation.

    Odemis is distributed in the hope that it will be useful, but WITHOUT ANY
    WARRANTY; without even the implied warranty of MERCHANTABILITY or FITNESS
    FOR A PARTICULAR PURPOSE. See the GNU General Public License for more
    details.

    You should have received a copy of the GNU General Public License along with
    Odemis. If not, see http://www.gnu.org/licenses/.

"""

from __future__ import division

import collections
import logging
from odemis import gui, model
from odemis.acq.stream import OPTICAL_STREAMS, EM_STREAMS
from odemis.gui import BG_COLOUR_LEGEND, FG_COLOUR_LEGEND
from odemis.gui.comp import miccanvas
from odemis.gui.comp.canvas import CAN_DRAG, CAN_FOCUS
from odemis.gui.comp.legend import InfoLegend, AxisLegend
from odemis.gui.img.data import getico_blending_goalBitmap
from odemis.gui.model import CHAMBER_VACUUM
from odemis.gui.util import call_after
<<<<<<< HEAD
from odemis.model._vattributes import VigilantAttributeBase, NotApplicableError
=======
from odemis.model._vattributes import VigilantAttributeBase
>>>>>>> fbd2d202
from odemis.util import units
import wx


class ViewPort(wx.Panel):

    # Default classes for the canvas and the legend. These may be overridden
    # in subclasses
    canvas_class = miccanvas.DblMicroscopeCanvas
    legend_class = None

    def __init__(self, *args, **kwargs):
        """Note: The MicroscopeViewport is not fully initialised until setView()
        has been called.
        """
        wx.Panel.__init__(self, *args, **kwargs)

        self._microscope_view = None  # model.MicroscopeView
        self._tab_data_model = None # model.MicroscopyGUIData

        # Keep track of this panel's pseudo focus
        self._has_focus = False

        font = wx.Font(8, wx.FONTFAMILY_DEFAULT, wx.FONTSTYLE_NORMAL, wx.FONTWEIGHT_NORMAL)
        self.SetFont(font)
        self.SetBackgroundColour(BG_COLOUR_LEGEND)
        self.SetForegroundColour(FG_COLOUR_LEGEND)

        # main widget
        self.canvas = self.canvas_class(self)

        # Put all together (canvas + legend)

        self.legend = None

        main_sizer = wx.BoxSizer(wx.VERTICAL)

        if self.legend_class is not None:
            if isinstance(self.legend_class, collections.Iterable):
                # FIXME: don't use a list, it will confuse everything.
                # => Just use legend_bottom, legend_left
                self.legend = [self.legend_class[0](self),
                               self.legend_class[1](self)]

                self.legend[1].orientation = self.legend[1].VERTICAL
                self.legend[1].MinSize = (40, -1)

                grid_sizer = wx.GridBagSizer()

                grid_sizer.Add(self.canvas, pos=(0, 1), flag=wx.EXPAND)

                grid_sizer.Add(self.legend[0], pos=(1, 1), flag=wx.EXPAND)
                grid_sizer.Add(self.legend[1], pos=(0, 0), flag=wx.EXPAND)

                filler = wx.Panel(self)
                filler.SetBackgroundColour(BG_COLOUR_LEGEND)
                grid_sizer.Add(filler, pos=(1, 0), flag=wx.EXPAND)

                grid_sizer.AddGrowableRow(0, 1)
                grid_sizer.AddGrowableCol(1, 1)
                # grid_sizer.RemoveGrowableCol(0)

                # Focus the view when a child element is clicked
                for lp in self.legend:
                    lp.Bind(wx.EVT_LEFT_DOWN, self.OnChildFocus)

                main_sizer.Add(grid_sizer, 1,
                        border=2, flag=wx.EXPAND | wx.ALL)
            else:
                main_sizer.Add(self.canvas, 1,
                    border=2, flag=wx.EXPAND | wx.TOP | wx.LEFT | wx.RIGHT)
                # It's made of multiple controls positioned via sizers
                # TODO: allow the user to pick which information is displayed
                # in the legend
                # pylint: disable=E1102, E1103
                self.legend = self.legend_class(self)
                self.legend.Bind(wx.EVT_LEFT_DOWN, self.OnChildFocus)

                main_sizer.Add(self.legend, 0, border=2, flag=wx.EXPAND|wx.BOTTOM|wx.LEFT|wx.RIGHT)
        else:
            main_sizer.Add(self.canvas, 1,
                border=2, flag=wx.EXPAND | wx.ALL)

        self.SetSizerAndFit(main_sizer)
        main_sizer.Fit(self)
        self.SetAutoLayout(True)

        self.Bind(wx.EVT_CHILD_FOCUS, self.OnChildFocus)
        self.Bind(wx.EVT_SIZE, self.OnSize)

    def __str__(self):
        return "{0} {2} {1}".format(
            self.__class__.__name__,
            self._microscope_view.name.value if self._microscope_view else "",
            id(self))

    __repr__ = __str__

    @property
    def microscope_view(self):
        return self._microscope_view

    def setView(self, microscope_view, tab_data):
        raise NotImplementedError

    ################################################
    ## Panel control
    ################################################

    def ShowLegend(self, show):
        """ Show or hide the merge slider """
        self.legend.Show(show)  #pylint: disable=E1103

    def HasFocus(self, *args, **kwargs):
        return self._has_focus == True

    def SetFocus(self, focus):   #pylint: disable=W0221
        """ Set the focus on the viewport according to the focus parameter.
        focus:  A boolean value.
        """
        logging.debug(["Removing focus from %s", "Setting focus to %s"][focus], id(self))

        self._has_focus = focus
        if focus:
            self.SetBackgroundColour(gui.BORDER_COLOUR_FOCUS)
        else:
            self.SetBackgroundColour(gui.BORDER_COLOUR_UNFOCUS)

    ################################################
    ## GUI Event handling
    ################################################

    def OnChildFocus(self, evt):
        """ When one of it's child widgets is clicked, this viewport should be
        considered as having the focus.
        """
        if self._microscope_view and self._tab_data_model:
            # This will take care of doing everything necessary
            # Remember, the notify method of the vigilant attribute will
            # only fire if the values changes.
            self._tab_data_model.focussedView.value = self._microscope_view

        evt.Skip()

    def OnSize(self, evt):
        evt.Skip()  # processed also by the parent

    def Refresh(self, *args, **kwargs):
        """ Refresh the ViewPort while making sure the legends get redrawn as well """
        if self.legend:
            for legend in self.legend:
                    legend.clear()

        super(ViewPort, self).Refresh(*args, **kwargs)


class OverviewVierport(ViewPort):
    """ A Viewport containing a downscaled overview image of the loaded sample

    If a chamber state can be tracked,
    """

    canvas_class = miccanvas.OverviewCanvas

    def __init__(self, *args, **kwargs):
        super(OverviewVierport, self).__init__(*args, **kwargs)
        #Remove all abilities, because the overview should have none
        self.tab_data = None

    def setView(self, microscope_view, tab_data):
        """ Attach the MicroscopeView associated with the overview """
        # Hide the cross hair overlay
        microscope_view.show_crosshair.value = False
        self.canvas.setView(microscope_view, tab_data)

        self.tab_data = tab_data

        # Track chamber state if possible
        if tab_data.main.chamber:
            tab_data.main.chamberState.subscribe(self._on_chamber_state_change)

    def _on_chamber_state_change(self, chamber_state):
        """ Watch position changes in the PointSelectOverlay if the chamber is ready """

        if chamber_state == CHAMBER_VACUUM:
            self.canvas.point_select_overlay.p_pos.subscribe(self._on_position_select)
        elif self.canvas.active_overlays:
            self.canvas.point_select_overlay.p_pos.unsubscribe(self._on_position_select)

    def _on_position_select(self, p_pos):
        """ Set the physical view position """

        if self.tab_data:
            focussed_view = self.tab_data.focussedView.value
            focussed_view.view_pos.value = p_pos
            focussed_view.moveStageToView()


class MicroscopeViewport(ViewPort):
    """ A panel that shows a microscope view and its legend below it.

    This is a generic class, that should be inherited by more specific classes.
    """

    legend_class = InfoLegend

    def __init__(self, *args, **kwargs):
        """Note: The MicroscopeViewport is not fully initialised until setView()
        has been called.
        """
        # Call parent constructor at the end, because it needs the legend panel
        ViewPort.__init__(self, *args, **kwargs)

        # Bind on EVT_SLIDER to update even while the user is moving
        self.legend.Bind(wx.EVT_LEFT_UP, self.OnSlider)
        self.legend.Bind(wx.EVT_SLIDER, self.OnSlider)


    def setView(self, microscope_view, tab_data):
        """
        Set the microscope view that this viewport is displaying/representing
        *Important*: Should be called only once, at initialisation.

        :param microscope_view:(model.MicroscopeView)
        :param tab_data: (model.MicroscopyGUIData)
        """

        # This is a kind of a kludge, as it'd be best to have the viewport
        # created after the microscope view, but they are created independently
        # via XRC.
        assert(self._microscope_view is None)

        # import traceback
        # traceback.print_stack()

        self._microscope_view = microscope_view
        self._tab_data_model = tab_data

        # TODO: Center to current view position, with current mpp
        microscope_view.mpp.subscribe(self._onMPP, init=True)

        # set/subscribe merge ratio
        microscope_view.merge_ratio.subscribe(self._onMergeRatio, init=True)

        # subscribe to image, to update legend on streamtree/image change
        microscope_view.lastUpdate.subscribe(self._onImageUpdate, init=True)

        # canvas handles also directly some of the view properties
        self.canvas.setView(microscope_view, tab_data)

    ################################################
    ## Panel control
    ################################################

    def ShowMergeSlider(self, show):
        """ Show or hide the merge slider """
        self.legend.bmp_slider_left.Show(show)
        self.legend.merge_slider.Show(show)
        self.legend.bmp_slider_right.Show(show)

    def UpdateHFWLabel(self):
        """ Physical width of the display"""
        if not self._microscope_view:
            return
        hfw = self._microscope_view.mpp.value * self.GetClientSize()[0]
        hfw = units.round_significant(hfw, 4)
        label = u"HFW: %s" % units.readable_str(hfw, "m", sig=3)
        self.legend.set_hfw_label(label)

    def UpdateMagnification(self):
        # TODO: shall we use the real density of the screen?
        # We could use real density but how much important is it?
        # The 24" @ 1920x1200 screens from Dell have an mpp value of 0.000270213
        mpp_screen = 0.00025  # 0.25 mm/px
        label = u"Mag: "

        # three possibilities:
        # * no image => total mag (using current mpp)
        # * all images have same mpp => mag instrument * mag digital
        # * >1 mpp => total mag

        # Gather all different image mpp values
        mpps = set()
        for im in self._microscope_view.stream_tree.getImages():
            try:
                mpps.add(im.metadata[model.MD_PIXEL_SIZE][0])
            except KeyError:
                pass

        # If there's only one mpp value (i.e. there's only one image, or they all have the same
        # mpp value)...
        if len(mpps) == 1:
            # Two magnifications:
            #
            # 1st: The magnification that occurs by rendering the image to the screen
            mpp_im = mpps.pop()
            mag_im = mpp_screen / mpp_im  # as if 1 im.px == 1 sc.px

            if mag_im >= 1:
                label += u"×" + units.readable_str(units.round_significant(mag_im, 3))
            else:
                label += u"÷" + units.readable_str(units.round_significant(1.0 / mag_im, 3))

            # 2nd: The magnification that occurs by changing the mpp value of the view (i.e digitial
            # zoom)
            mag_dig = mpp_im / self._microscope_view.mpp.value

            if mag_dig >= 1:
                label += u" ×" + units.readable_str(units.round_significant(mag_dig, 3))
            else:
                label += u" ÷" + units.readable_str(units.round_significant(1.0 / mag_dig, 3))
        else:
            # One magnification: The image mpp is ignored
            mag = mpp_screen / self._microscope_view.mpp.value
            if mag >= 1:
                label += u"×" + units.readable_str(units.round_significant(mag, 3))
            else:
                label += u"÷" + units.readable_str(units.round_significant(1.0 / mag, 3))

        self.legend.set_mag_label(label)

    ################################################
    ## VA handling
    ################################################

    @call_after
    def _onMergeRatio(self, val):
        # round is important because int can cause unstable value
        # int(0.58*100) = 57
        self.legend.merge_slider.SetValue(round(val * 100))

    @call_after
    def _onMPP(self, mpp):
        self.legend.scale_win.SetMPP(mpp)
        self.UpdateHFWLabel()
        self.UpdateMagnification()
        # the MicroscopeView will send an event that the view has to be redrawn

    def _checkMergeSliderDisplay(self):
        """
        Update the MergeSlider display and icons depending on the state
        """
        # MergeSlider is displayed if:
        # * Root operator of StreamTree accepts merge argument
        # * (and) Root operator of StreamTree has >= 2 images
        if ("merge" in self._microscope_view.stream_tree.kwargs and
            len(self._microscope_view.stream_tree) >= 2):

            # How is the order guaranteed? (Left vs Right)
            sc = self._microscope_view.stream_tree[0]
            self.legend.set_stream_type(wx.LEFT, sc.__class__)

            sc = self._microscope_view.stream_tree[1]
            self.legend.set_stream_type(wx.RIGHT, sc.__class__)

            self.ShowMergeSlider(True)
        else:
            self.ShowMergeSlider(False)


    @call_after
    def _onImageUpdate(self, timestamp):
        self._checkMergeSliderDisplay()

        # magnification might have changed (eg, image with different binning)
        self.UpdateMagnification()

    ################################################
    ## GUI Event handling
    ################################################

    def OnSlider(self, evt):
        """
        Merge ratio slider
        """
        if self._microscope_view is None:
            return

        val = self.legend.merge_slider.GetValue() / 100
        self._microscope_view.merge_ratio.value = val
        evt.Skip()

    def OnSize(self, evt):
        evt.Skip() # processed also by the parent
        self.UpdateHFWLabel()

    def OnSliderIconClick(self, evt):
        evt.Skip()

        if self._microscope_view is None:
            return

        if evt.GetEventObject() == self.legend.bmp_slider_left:
            self.legend.merge_slider.set_to_min_val()
        else:
            self.legend.merge_slider.set_to_max_val()

        val = self.legend.merge_slider.GetValue() / 100
        self._microscope_view.merge_ratio.value = val
        evt.Skip()

    ## END Event handling


class SecomViewport(MicroscopeViewport):

    canvas_class = miccanvas.SecomCanvas

    def __init__(self, *args, **kwargs):
        super(SecomViewport, self).__init__(*args, **kwargs)
        self._orig_abilities = set()

    def setView(self, microscope_view, tab_data):
        super(SecomViewport, self).setView(microscope_view, tab_data)
        self._orig_abilities = self.canvas.abilities & {CAN_DRAG, CAN_FOCUS}
        self._microscope_view.stream_tree.should_update.subscribe(self.hide_pause, init=True)

        if isinstance(self._tab_data_model.main.ebeam.horizontalFoV, VigilantAttributeBase):
            self._tab_data_model.main.ebeam.horizontalFoV.subscribe(self._on_hfw_set_mpp)

    def hide_pause(self, is_playing):
        #pylint: disable=E1101
        self.canvas.icon_overlay.hide_pause(is_playing)
        if hasattr(self._microscope_view, "stage_pos"):
            # disable/enable move and focus change
            if is_playing:
                self.canvas.abilities |= self._orig_abilities
            else:
                self.canvas.abilities -= {CAN_DRAG, CAN_FOCUS}

    def _checkMergeSliderDisplay(self):
        # Overridden to avoid displaying merge slide if only SEM or only Optical
        # display iif both EM and OPT streams
        streams = self._microscope_view.getStreams()
        has_opt = any(isinstance(s, OPTICAL_STREAMS) for s in streams)
        has_em = any(isinstance(s, EM_STREAMS) for s in streams)

        if has_opt and has_em:
            self.ShowMergeSlider(True)
        else:
            self.ShowMergeSlider(False)

    def track_view_mpp(self):
        if isinstance(self._tab_data_model.main.ebeam.horizontalFoV, VigilantAttributeBase):
<<<<<<< HEAD
            logging.error("Tracking mpp on %s" % self)
            self.microscope_view.mpp.subscribe(self._on_mpp_set_hfw)

    def untrack_view_mpp(self):
        if isinstance(self._tab_data_model.main.ebeam.horizontalFoV, VigilantAttributeBase):
            logging.error("UnTracking mpp on %s" % self)
            self.microscope_view.mpp.unsubscribe(self._on_mpp_set_hfw)

    def _on_hfw_set_mpp(self, hfw):
        logging.error("Calculating mpp from hfw for viewport %s" % self)
        # self.untrack_view_mpp()  # Prevent circular updates of the mpp value
        self.microscope_view.horizontal_field_width = hfw
        # self.track_view_mpp()

    def _on_mpp_set_hfw(self, mpp):
        logging.error("Calculating hfw from mpp for viewport %s" % self)
        hfw = self.canvas.horizontal_field_width

        try:
            # TODO: Test with a simulated SEM that has HFW choices
            choices = self._tab_data_model.main.ebeam.horizontalFoV.choices
            # Get the choice that matches hfw most closely
            hfw = min(choices, key=lambda choice: abs(choice - hfw))
        except NotApplicableError:
            hfw = self._tab_data_model.main.ebeam.horizontalFoV.clip(hfw)

=======
            self.microscope_view.mpp.subscribe(self._on_mpp_set_fov, init=True)

    def _on_mpp_set_fov(self, mpp):
        hfw = self.canvas.horizontal_field_width

        # TODO: handle the case when horizontalFoV has choices (and not range)
        hfw = self._tab_data_model.main.ebeam.horizontalFoV.clip(hfw)
>>>>>>> fbd2d202
        self._tab_data_model.main.ebeam.horizontalFoV.value = hfw


class SparcAcquisitionViewport(MicroscopeViewport):

    canvas_class = miccanvas.SparcAcquiCanvas

    def __init__(self, *args, **kwargs):
        super(SparcAcquisitionViewport, self).__init__(*args, **kwargs)


class SparcAlignViewport(MicroscopeViewport):
    """
    Very simple viewport with no zoom or move allowed
    """
    canvas_class = miccanvas.SparcAlignCanvas

    def __init__(self, *args, **kwargs):
        super(SparcAlignViewport, self).__init__(*args, **kwargs)
        # TODO: should be done on the fly by _checkMergeSliderDisplay()
        # change SEM icon to Goal
        # pylint: disable=E1103
        self.legend.bmp_slider_right.SetBitmap(getico_blending_goalBitmap())


class PlotViewport(ViewPort):
    """ Class for displaying plotted data """

    # Default class
    canvas_class = miccanvas.ZeroDimensionalPlotCanvas
    legend_class = (AxisLegend, AxisLegend)

    def __init__(self, *args, **kwargs):
        ViewPort.__init__(self, *args, **kwargs)
        # We need a local reference to the spectrum stream, because if we rely
        # on the reference within the MicorscopeView, it might be replaced
        # before we get an explicit chance to unsubscribe event handlers
        self.spectrum_stream = None

    def clear(self):
        #pylint: disable=E1103, E1101
        self.canvas.clear()
        self.Refresh()

    def OnSize(self, evt):
        evt.Skip() # processed also by the parent

    @property
    def microscope_view(self):
        return self._microscope_view

    def connect_stream(self, should_update=None):
        """ This method will connect this ViewPort to the Spectrum Stream so it
        it can react to spectrum pixel selection.
        """
        if should_update:
            ss = self.microscope_view.stream_tree.spectrum_streams

            # There should be exactly one Spectrum stream. In the future there
            # might be scenarios where there are more than one.
            if len(ss) != 1:
                raise ValueError("Unexpected number of Spectrum Streams found!")

            self.spectrum_stream = ss[0]
            self.spectrum_stream.selected_pixel.subscribe(self._on_pixel_select)

    def _on_pixel_select(self, pixel):
        """ Pixel selection event handler """
        if pixel == (None, None):
            # TODO: handle more graciously when pixel is unselected?
            logging.warning("Don't know what to do when no pixel is selected")
            return
        data = self.spectrum_stream.get_pixel_spectrum()
        domain = self.spectrum_stream.get_spectrum_range()
        unit_x = self.spectrum_stream.spectrumBandwidth.unit
        self.legend[0].unit = unit_x
        self.canvas.set_1d_data(domain, data, unit_x)
        self.Refresh()

    def setView(self, microscope_view, tab_data):
        """
        Set the microscope view that this viewport is displaying/representing
        *Important*: Should be called only once, at initialisation.

        :param microscope_view:(model.View)
        :param tab_data: (model.MicroscopyGUIData)

        TODO: rename `microscope_view`, since this parameter is a regular view
        """

        # This is a kind of a kludge, as it'd be best to have the viewport
        # created after the microscope view, but they are created independently
        # via XRC.
        assert(self._microscope_view is None)

        # import traceback
        # traceback.print_stack()

        self._microscope_view = microscope_view
        self._tab_data_model = tab_data

        # canvas handles also directly some of the view properties
        self.canvas.setView(microscope_view, tab_data)

        # Keep an eye on the stream tree, so we can (re)connect when it changes
        microscope_view.stream_tree.should_update.subscribe(self.connect_stream)


class AngularResolvedViewport(ViewPort):

    # Default class
    canvas_class = miccanvas.AngularResolvedCanvas
    legend_class = None

    def __init__(self, *args, **kwargs):
        ViewPort.__init__(self, *args, **kwargs)

    def setView(self, microscope_view, tab_data):
        """
        """

        # This is a kind of a kludge, as it'd be best to have the viewport
        # created after the microscope view, but they are created independently
        # via XRC.
        assert(self._microscope_view is None)

        # import traceback
        # traceback.print_stack()

        self._microscope_view = microscope_view
        self._tab_data_model = tab_data

        # canvas handles also directly some of the view properties
        self.canvas.setView(microscope_view, tab_data)
<|MERGE_RESOLUTION|>--- conflicted
+++ resolved
@@ -27,6 +27,9 @@
 
 import collections
 import logging
+
+import wx
+
 from odemis import gui, model
 from odemis.acq.stream import OPTICAL_STREAMS, EM_STREAMS
 from odemis.gui import BG_COLOUR_LEGEND, FG_COLOUR_LEGEND
@@ -36,13 +39,8 @@
 from odemis.gui.img.data import getico_blending_goalBitmap
 from odemis.gui.model import CHAMBER_VACUUM
 from odemis.gui.util import call_after
-<<<<<<< HEAD
-from odemis.model._vattributes import VigilantAttributeBase, NotApplicableError
-=======
-from odemis.model._vattributes import VigilantAttributeBase
->>>>>>> fbd2d202
+from odemis.model import VigilantAttributeBase, NotApplicableError
 from odemis.util import units
-import wx
 
 
 class ViewPort(wx.Panel):
@@ -485,7 +483,6 @@
 
     def track_view_mpp(self):
         if isinstance(self._tab_data_model.main.ebeam.horizontalFoV, VigilantAttributeBase):
-<<<<<<< HEAD
             logging.error("Tracking mpp on %s" % self)
             self.microscope_view.mpp.subscribe(self._on_mpp_set_hfw)
 
@@ -512,15 +509,6 @@
         except NotApplicableError:
             hfw = self._tab_data_model.main.ebeam.horizontalFoV.clip(hfw)
 
-=======
-            self.microscope_view.mpp.subscribe(self._on_mpp_set_fov, init=True)
-
-    def _on_mpp_set_fov(self, mpp):
-        hfw = self.canvas.horizontal_field_width
-
-        # TODO: handle the case when horizontalFoV has choices (and not range)
-        hfw = self._tab_data_model.main.ebeam.horizontalFoV.clip(hfw)
->>>>>>> fbd2d202
         self._tab_data_model.main.ebeam.horizontalFoV.value = hfw
 
 
