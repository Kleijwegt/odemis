--- conflicted
+++ resolved
@@ -947,7 +947,7 @@
     def hide_pause(self, hide_pause):
         self.pause = not hide_pause
         if not self.pause:
-            self.play = 0.8
+            self.play = 0.7
 
     def Draw(self, dc_buffer, shift=(0, 0), scale=1.0):
         ctx = wx.lib.wxcairo.ContextFromDC(dc_buffer)
@@ -970,7 +970,6 @@
         bottom = self.base.ClientSize.y
         margin = self.base.ClientSize.x / 25
 
-<<<<<<< HEAD
         return width, height, right, bottom, margin
 
     def _draw_play(self, ctx):
@@ -1010,18 +1009,9 @@
 
         bar_width = max((width / 5) * 2, 1)
         gap_width = max(width - (2 * bar_width), 1) - 0.5
-=======
-        base_size = self.base.ClientSize.x / 12
-        bar_width = max(base_size / 3, 1)
-        gap_width = max(base_size - (2 * bar_width), 1) - 0.5
->>>>>>> 29384bba
 
         x = right - margin - bar_width + 0.5
         y = margin + 0.5
-<<<<<<< HEAD
-=======
-        height = max(int(base_size * 1.2), 1)
->>>>>>> 29384bba
 
         ctx.set_line_width(1)
 
